[build-system]
requires = ["setuptools", "wheel"]
build-backend = "setuptools.build_meta"

[project]
name = "openhexa.toolbox"
version = "2.8.3"
description = "A set of tools to acquire & process data from various sources"
authors = [{ name = "Bluesquare", email = "dev@bluesquarehub.com" }]
maintainers = [{ name = "Bluesquare", email = "dev@bluesquarehub.com" }]
license = { file = "LICENSE" }
readme = "README.md"
classifiers = [
    "Programming Language :: Python :: 3",
    "License :: OSI Approved :: MIT License",
    "Operating System :: OS Independent",
]
requires-python = ">=3.8"
dependencies = [
    "requests",
    "python-dateutil",
    "pandas",
    "shapely",
    "geopandas",
    "fiona",
    "polars>=1.0",
    "diskcache",
    "pyjwt",
    "cdsapi >=0.7.3",
    "cads-api-client >=1.4.0",
    "rasterio",
    "cfgrib",
    "xarray",
    "epiweeks",
    "datapi >=0.3.0",
    "openhexa.sdk",
    "humanize",
    "rich",
    "openlineage-python >=1.33.0"
]

[project.optional-dependencies]
dev = [
    "ruff~=0.8.4",
    "pytest~=8.4.0",
<<<<<<< HEAD
    "build~=1.2.1",
    "pytest-cov~=7.0.0",
=======
    "build~=1.3.0",
    "pytest-cov~=6.2.1",
>>>>>>> d43123ef
    "black~=25.1.0",
    "pre-commit",
    "responses",
]

[tool.setuptools]
include-package-data = true

[tool.setuptools.packages.find]
where = ["."]
include = [
    "openhexa.toolbox.dhis2",
    "openhexa.toolbox.era5",
    "openhexa.toolbox.hexa",
    "openhexa.toolbox.iaso",
    "openhexa.toolbox.kobo",
    "openhexa.toolbox.lineage",
]
namespaces = true

[tool.setuptools.package-data]
"openhexa.toolbox.era5" = ["*.json"]

[project.urls]
"Homepage" = "https://github.com/blsq/openhexa-toolbox"
"Bug Tracker" = "https://github.com/blsq/openhexa-toolbox/issues"

[tool.black]
line-length = 120

[tool.ruff]
line-length = 120

[tool.ruff.pycodestyle]
max-doc-length = 120

[tool.pytest.ini_options]
addopts = ["--import-mode=importlib"]
testpaths = ["tests/dhis2", "tests/era5", "tests/hexa", "tests/iaso"]<|MERGE_RESOLUTION|>--- conflicted
+++ resolved
@@ -43,13 +43,8 @@
 dev = [
     "ruff~=0.8.4",
     "pytest~=8.4.0",
-<<<<<<< HEAD
-    "build~=1.2.1",
     "pytest-cov~=7.0.0",
-=======
     "build~=1.3.0",
-    "pytest-cov~=6.2.1",
->>>>>>> d43123ef
     "black~=25.1.0",
     "pre-commit",
     "responses",
